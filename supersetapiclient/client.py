--- conflicted
+++ resolved
@@ -1,17 +1,11 @@
 """A Superset REST Api Client."""
+import getpass
 import logging
-<<<<<<< HEAD
 from functools import partial
+from typing import Dict
 
 import requests.exceptions
 import requests_oauthlib
-=======
-from typing import Union, Tuple, Dict
-from functools import partial
-
-import requests
-import getpass
->>>>>>> fea0d1ed
 
 from supersetapiclient.dashboards import Dashboards
 from supersetapiclient.charts import Charts
@@ -156,11 +150,7 @@
         return self._csrf_token
 
     @property
-<<<<<<< HEAD
-    def _headers(self) -> dict:
-=======
     def _headers(self) -> Dict[str, str]:
->>>>>>> fea0d1ed
         return {
             "X-CSRFToken": f"{self.csrf_token}",
             "Referer": f"{self.base_url}"
