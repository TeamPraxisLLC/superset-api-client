--- conflicted
+++ resolved
@@ -394,10 +394,6 @@
         """
         url = self.import_url
 
-<<<<<<< HEAD
-        response = self.client.post(url, files=file)
-        raise_for_status(response)
-=======
         data = {"overwrite": json.dumps(overwrite)}
         passwords = {
             f"databases/{db}.yaml": pwd for db, pwd in (passwords or {}).items()
@@ -413,8 +409,7 @@
                 url, files=files, data=data,
                 headers={"Accept": "application/json"}
             )
-        response.raise_for_status()
->>>>>>> 1aa27521
+        raise_for_status(response)
 
         # If import is successful, the following is returned: {'message': 'OK'}
         return response.json()
