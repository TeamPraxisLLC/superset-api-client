--- conflicted
+++ resolved
@@ -232,7 +232,6 @@
     @staticmethod
     def _handle_reponse_status(response: Response) -> None:
         """Handle response status."""
-<<<<<<< HEAD
         if response.status_code not in (200, 201):
             logger.error(
                 f"Unable to proceed, API return {response.status_code}"
@@ -241,14 +240,6 @@
 
         # Finally raising for status
         response.raise_for_status()
-=======
-        if reponse.status_code not in (200, 201):
-            logger.error("Unable to proceed with request on ")
-            logger.error(f"API response is {reponse.text}")
-
-        # Finally raising for status
-        reponse.raise_for_status()
->>>>>>> 16381bda
 
     def get(self, id: int):
         """Get an object by id."""
